# This file configures the build and run environment on https://travis-ci.org/

# Specify the operating systems on which to test for.
os:
  - linux

# For details on building a C++ project see: https://docs.travis-ci.com/user/languages/cpp/
language: cpp

dist: trusty

# Specifiy which compiler or compilers to test against.
# For details, see https://docs.travis-ci.com/user/languages/cpp/#Choosing-compilers-to-test-against
compiler:
  - clang
  - gcc

# Define build environment variables.
# Each variable causes an individual build.
env:
  - REAL_TYPE=float
  - REAL_TYPE=double

# Specify explicitly which branches to build or not build
# For details see: https://docs.travis-ci.com/user/customizing-the-build/#Building-Specific-Branches
branches:
  only:
    - master

# Specify which OS X image to use.
# "xcode8" is supposed to provide a macosx10.11 SK preinstalled.
# For details see: https://docs.travis-ci.com/user/osx-ci-environment/
#osx_image: xcode8

#xcode_project: Build/xcode5/PlayRho.xcodeproj
#xcode_scheme: UnitTest

# https://cmake.org/files/v3.7/cmake-3.7.2-Linux-x86_64.tar.gz

# Specify which "apt" packages to install/update.
# For white-listed aliases, see https://github.com/travis-ci/apt-source-whitelist/blob/master/ubuntu.json
#
# Ideally there are usable packages for GLFW version 3 or GLEW version 2 but
# I haven't found usable ones. The closest I got was from a source that
# appeared to cause package conflicts. So these are dealt with later in the
# install stage by downloading, building and installing them the manual way.
#
addons:
  apt:
    sources:
      - deadsnakes
      - ubuntu-toolchain-r-test
      - george-edison55-precise-backports
      - llvm-toolchain-trusty-5.0
    packages:
      - build-essential
      - cmake
      - cmake-data
      - clang-5.0
      - g++-8
      - gcc-8
      - xorg-dev
      - libx11-dev
      - libxmu-dev
      - libxi-dev
      - libgl1-mesa-dev
      - libosmesa-dev
      - lcov
      - ggcov

# Seems new way is to call: pip install --user cpp-coveralls
# That works for installing cpp-coveralls, but haven't figured out how to get cpp-coveralls to work.
before_install:
  - gem install coveralls-lcov
  - pip install --user cpp-coveralls

# Install stage. Setup dependencies that can't be setup as addon packages.
#
# I'd prefer that GLFW and GLEW get installed as packages but I didn't find
# usable packages for GLFW version 3 (or newer) and GLEW version 2 (or newer).
# Both of which are required for the PlayRho Testbed and ONLY the Testbed.
#
# Additional notes:
# Linux seems to usually support "sha256sum". OS X meanwhile calls it "shasum".
# For dumping compiler macros: $CXX -dM -E - < /dev/null | sort
# Don't use backslashes for line folding/breaking; they don't work for that.
#
install:
  - |
    if [ "$CXX" = "g++" ]
    then
      export CXX="g++-8" CC="gcc-8"
      wget http://downloads.sourceforge.net/ltp/lcov-1.13.tar.gz
      tar xf lcov-1.13.tar.gz
      mkdir -p /tmp/usr
      make -C lcov-1.13/ PREFIX=/tmp/usr install
    fi
  - if [ "$CXX" = "clang++" ]; then export CXX="clang++-5.0" CC="clang-5.0"; fi
  - |
    echo CXX=$CXX HOME=$HOME TRAVIS_BUILD_DIR=$TRAVIS_BUILD_DIR
    cmake --version
    export SOURCE_ROOT="${TRAVIS_BUILD_DIR}" BUILD_ROOT="${TRAVIS_BUILD_DIR}-Build"
    PLAYRHO_BUILD_OPTIONS="-DPLAYRHO_BUILD_UNIT_TESTS=ON -DPLAYRHO_BUILD_HELLOWORLD=ON -DPLAYRHO_BUILD_TESTBED=ON"
  - |
    if [ "${REAL_TYPE}foo" != "foo" ]; then
      PLAYRHO_BUILD_OPTIONS="$PLAYRHO_BUILD_OPTIONS -DPLAYRHO_REAL_TYPE=$REAL_TYPE"
    fi
    if [ "$CXX" = "clang++" ]; then
      PLAYRHO_BUILD_OPTIONS="$PLAYRHO_BUILD_OPTIONS -DPLAYRHO_BUILD_BENCHMARK=ON"
    fi
    echo $PLAYRHO_BUILD_OPTIONS
  - git clone https://github.com/louis-langholtz/units.git && wget https://sourceforge.net/projects/boost/files/boost/1.63.0/boost_1_63_0.tar.bz2 -O /tmp/boost_1_63_0.tar.bz2 && sha256sum /tmp/boost_1_63_0.tar.bz2 && echo "Expect SHA256 Hash of beae2529f759f6b3bf3f4969a19c2e9d6f0c503edcb2de4a61d1428519fcb3b0" && export BOOST_INC_DST=/tmp/boost_1_63_0/include/boost BOOST_SRC=$HOME/boost-src && mkdir -p $BOOST_SRC $BOOST_INC_DST && pushd $BOOST_SRC && tar --bzip2 -xf /tmp/boost_1_63_0.tar.bz2 && cp -a boost_1_63_0/boost/* $BOOST_INC_DST && popd && pushd $BOOST_INC_DST && mv units units.old && ln -s $HOME/units/include/boost/units . && popd
  - |
    export GLFW_URL=https://github.com/glfw/glfw/releases/download/3.2.1/glfw-3.2.1.zip
    mkdir /tmp/glfw && pushd /tmp/glfw && curl --location --remote-name $GLFW_URL && md5sum *.zip && echo "Expect MD5 hash of 824c99eea073bdd6d2fec76b538f79af" && unzip -q *.zip && rm *.zip && mkdir ../glfw-build && cd ../glfw-build && cmake -DCMAKE_INSTALL_PREFIX=/tmp/usr ../glfw/* && make && make install && popd
  - |
    export GLEW_URL=https://sourceforge.net/projects/glew/files/glew/2.0.0/glew-2.0.0.zip
    mkdir /tmp/glew && pushd /tmp/glew && curl --location --remote-name $GLEW_URL && md5sum *.zip && echo "Expect MD5 hash of 54c913d0c00726fb028d089ad1664ede" && unzip -q *.zip && rm *.zip && cd * && make && make DESTDIR=/tmp install && popd

script:
  - |
    if [[ "$TRAVIS_OS_NAME" == "linux" && "$CXX" == "clang++-5.0" ]]; then
      (pwd && mkdir -p $BUILD_ROOT && cd $BUILD_ROOT && cmake -DCMAKE_BUILD_TYPE=Release -DCMAKE_PREFIX_PATH=/tmp/usr -DCMAKE_LIBRARY_PATH=/tmp/usr/lib $PLAYRHO_BUILD_OPTIONS $SOURCE_ROOT && make && cd UnitTests && ./UnitTests --gtest_filter=-Dump.OneBodyWorld )
    fi
  - |
    if [[ "$TRAVIS_OS_NAME" == "linux" && "$CXX" == "g++-8" ]]; then
      # Have CMake build with unit test code coverage enabled...
      # (pwd && mkdir -p $BUILD_ROOT && cd $BUILD_ROOT && cmake -DCMAKE_BUILD_TYPE=Debug -DCMAKE_PREFIX_PATH=/tmp/usr -DCMAKE_LIBRARY_PATH=/tmp/usr/lib -DPLAYRHO_ENABLE_COVERAGE=ON $PLAYRHO_BUILD_OPTIONS $SOURCE_ROOT && make && cd UnitTests && ./UnitTests --gtest_filter=-Dump.OneBodyWorld:Math.LengthFasterThanHypot )
      pwd
      cmake -DCMAKE_BUILD_TYPE=Debug -DCMAKE_PREFIX_PATH=/tmp/usr -DCMAKE_LIBRARY_PATH=/tmp/usr/lib -DPLAYRHO_ENABLE_COVERAGE=ON $PLAYRHO_BUILD_OPTIONS . && make && cd UnitTests && ./UnitTests --gtest_filter=-Dump.OneBodyWorld:Math.LengthFasterThanHypot
    fi
  - |
    if [[ "$TRAVIS_OS_NAME" == "osx" ]]; then
      (cd PlayRho && xcodebuild -project Build/xcode5/PlayRho.xcodeproj -list)
    fi

# Notes:
#   .gcno files are binary files.
after_success:
  - |
    if [[ "$TRAVIS_OS_NAME" == "linux" && "$CXX" == "g++-8" ]]; then
      # .gcno files are GCC coverage notes files generated by GCC compiles using the -ftest-coverage option.
      # .gcda files are GCC count data files generated by running objects compiled with GCC -fprofile-arcs option
      # .gcda and .gcno files will be generated where the .o files are at.
      # Example: /home/travis/build/louis-langholtz/PlayRho-Build/PlayRho/CMakeFiles/PlayRho.dir/Collision/MassData.cpp.gcda
      # From gcc website: "use the intermediate format that is provided by gcov tool via --json-format option".
      # BUILD_ROOT=/home/travis/build/louis-langholtz/PlayRho-Build
      # SOURCE_ROOT=/home/travis/build/louis-langholtz/PlayRho
      export PATH=/tmp/usr/bin:$PATH
      pwd && ls -laF . /usr/bin/gcov*
<<<<<<< HEAD
      # Old way uses lcov - lcov is the LTV GCOV extension. gcov is 8.1.0.
      # lcov uses geninfo. geninfo warns for files:
      #   "cannot find an entry for #home#travis#build#louis-langholtz#PlayRho#PlayRho#Dynamics#StepConf.cpp.gcov in .gcno file, skipping file!"
      # See https://github.com/linux-test-project/lcov/issues/38
      #cd $BUILD_ROOT && pwd
      #lcov --gcov-tool /usr/bin/gcov-8 --directory PlayRho --directory UnitTests --base-directory $SOURCE_ROOT --capture --output-file coverage.info
      #echo "Lcov exited with status $?"
      #ls -laF coverage.info
      #lcov --gcov-tool /usr/bin/gcov-8 --remove coverage.info '*/UnitTests/*' -o coverage.info
      #lcov --gcov-tool /usr/bin/gcov-8 --remove coverage.info '/usr/include/*' -o coverage.info
      #ls -laF coverage.info
      #cd $SOURCE_ROOT && pwd
      #coveralls-lcov $BUILD_ROOT/coverage.info
      # New way (not working yet)...
      #echo BUILD_ROOT=$BUILD_ROOT SOURCE_ROOT=$SOURCE_ROOT
      #ls -laFR $BUILD_ROOT
      #ls -laF UnitTests
      #ls -laF PlayRho
      # Attempts... latest is lowest here
      #coveralls --verbose --gcov /usr/bin/gcov-8 --build-root $BUILD_ROOT --exclude UnitTests --exclude /usr/include --gcov-options '\-lp'
      #coveralls --gcov /usr/bin/gcov-8 --build-root $BUILD_ROOT --include PlayRho --gcov-options '\-lp'
      #coveralls --verbose --gcov /usr/bin/gcov-8 --include PlayRho --gcov-options '\-lp'
      #coveralls --verbose --gcov /usr/bin/gcov-8 --include PlayRho
      #coveralls --gcov /usr/bin/gcov-8 --root $SOURCE_ROOT --build-root $BUILD_ROOT --include PlayRho --include UnitTests --gcov-options '\-lp'
      #coveralls --verbose --gcov /usr/bin/gcov-8 --root $SOURCE_ROOT --build-root $BUILD_ROOT --include PlayRho --exclude UnitTests --gcov-options '\-lp'
      # The following recognizes coverage but then fails seemingly doing a git status not within the git toplevel directory. It also fails to exclude /usr/include files.
      #coveralls --gcov /usr/bin/gcov-8 --root $BUILD_ROOT --include PlayRho --exclude UnitTests --gcov-options '\-lp'
      # Following two lines don't result in any coverage being recognized
      #cd $BUILD_ROOT
      #coveralls --gcov /usr/bin/gcov-8 --root $SOURCE_ROOT --include PlayRho --exclude UnitTests --exclude-pattern "/usr/.*" --gcov-options '\-lp'
      #coveralls --gcov /usr/bin/gcov-8 --root $BUILD_ROOT --include PlayRho --exclude UnitTests --exclude-pattern "/usr/.*" --gcov-options '\-lp'
      # The following succeeds in traversing the source files but doesn't see any of the data files
      #cd ..
      #coveralls --verbose --gcov /usr/bin/gcov-8 --root $SOURCE_ROOT --build-root $BUILD_ROOT --include PlayRho --exclude UnitTests --exclude-pattern '/usr/.*' --gcov-options '\-lp'
      #cd $BUILD_ROOT
      #coveralls --verbose --gcov /usr/bin/gcov-8 --include PlayRho --exclude UnitTests --exclude-pattern '/usr/.*' --gcov-options '\-lp'
      # The following based on running cmake in source directory results in EXIT_SUCCESS but coveralls.io doesn't seem to see any of the code coverage
      #coveralls --verbose --gcov /usr/bin/gcov-8 --include PlayRho --exclude UnitTests --exclude-pattern '/usr/.*' --gcov-options '\-lp'
      coveralls --verbose --gcov /usr/bin/gcov-8 --include PlayRho --gcov-options '\-lp'
=======
      cd $BUILD_ROOT && pwd
      lcov --gcov-tool /usr/bin/gcov-8 --directory PlayRho --directory UnitTests --base-directory $SOURCE_ROOT --capture --output-file coverage.info
      echo "Lcov exited with status $?"
      ls -laF coverage.info
      lcov --gcov-tool /usr/bin/gcov-8 --remove coverage.info '*/UnitTests/*' -o coverage.info
      lcov --gcov-tool /usr/bin/gcov-8 --remove coverage.info '/usr/include/*' -o coverage.info
      ls -laF coverage.info
      lcov --list coverage_out.info
      cd $SOURCE_ROOT && pwd
      coveralls-lcov --verbose $BUILD_ROOT/coverage.info
>>>>>>> 6eae50ce
    fi<|MERGE_RESOLUTION|>--- conflicted
+++ resolved
@@ -148,7 +148,7 @@
       # SOURCE_ROOT=/home/travis/build/louis-langholtz/PlayRho
       export PATH=/tmp/usr/bin:$PATH
       pwd && ls -laF . /usr/bin/gcov*
-<<<<<<< HEAD
+
       # Old way uses lcov - lcov is the LTV GCOV extension. gcov is 8.1.0.
       # lcov uses geninfo. geninfo warns for files:
       #   "cannot find an entry for #home#travis#build#louis-langholtz#PlayRho#PlayRho#Dynamics#StepConf.cpp.gcov in .gcno file, skipping file!"
@@ -188,16 +188,4 @@
       # The following based on running cmake in source directory results in EXIT_SUCCESS but coveralls.io doesn't seem to see any of the code coverage
       #coveralls --verbose --gcov /usr/bin/gcov-8 --include PlayRho --exclude UnitTests --exclude-pattern '/usr/.*' --gcov-options '\-lp'
       coveralls --verbose --gcov /usr/bin/gcov-8 --include PlayRho --gcov-options '\-lp'
-=======
-      cd $BUILD_ROOT && pwd
-      lcov --gcov-tool /usr/bin/gcov-8 --directory PlayRho --directory UnitTests --base-directory $SOURCE_ROOT --capture --output-file coverage.info
-      echo "Lcov exited with status $?"
-      ls -laF coverage.info
-      lcov --gcov-tool /usr/bin/gcov-8 --remove coverage.info '*/UnitTests/*' -o coverage.info
-      lcov --gcov-tool /usr/bin/gcov-8 --remove coverage.info '/usr/include/*' -o coverage.info
-      ls -laF coverage.info
-      lcov --list coverage_out.info
-      cd $SOURCE_ROOT && pwd
-      coveralls-lcov --verbose $BUILD_ROOT/coverage.info
->>>>>>> 6eae50ce
     fi