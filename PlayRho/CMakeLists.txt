if(NOT PLAYRHO_REAL_TYPE)
	set(PLAYRHO_REAL_TYPE float)
endif()
message(STATUS "PLAYRHO_REAL_TYPE=${PLAYRHO_REAL_TYPE}")

file(REMOVE "Common/Real.hpp")
configure_file("${CMAKE_CURRENT_SOURCE_DIR}/Common/Real.hpp.in" "${CMAKE_CURRENT_SOURCE_DIR}/Common/Real.hpp")

file(GLOB PLAYRHO_Collision_SRCS
	"Collision/*.cpp"
)
file(GLOB PLAYRHO_Collision_HDRS
	"Collision/*.hpp"
)
file(GLOB PLAYRHO_Shapes_SRCS
	"Collision/Shapes/*.cpp"
)
file(GLOB PLAYRHO_Shapes_HDRS
	"Collision/Shapes/*.hpp"
)
file(GLOB PLAYRHO_Common_SRCS
	"Common/*.cpp"
)
file(GLOB PLAYRHO_Common_HDRS
	"Common/*.hpp"
)
file(GLOB PLAYRHO_Dynamics_SRCS
	"Dynamics/*.cpp"
)
file(GLOB PLAYRHO_Dynamics_HDRS
	"Dynamics/*.hpp"
)
file(GLOB PLAYRHO_Contacts_SRCS
	"Dynamics/Contacts/*.cpp"
)
file(GLOB PLAYRHO_Contacts_HDRS
	"Dynamics/Contacts/*.hpp"
)
file(GLOB PLAYRHO_Joints_SRCS
	"Dynamics/Joints/*.cpp"
)
file(GLOB PLAYRHO_Joints_HDRS
	"Dynamics/Joints/*.hpp"
)
file(GLOB PLAYRHO_General_HDRS
	"*.hpp"
)
include_directories( ../ )

<<<<<<< HEAD
if (${PLAYRHO_ENABLE_COVERAGE} AND "${CMAKE_CXX_COMPILER_ID}" STREQUAL "GNU")
	message(STATUS "lib: Adding definitions for coverage analysis.")
	add_definitions(--coverage)
=======
if(${PLAYRHO_ENABLE_COVERAGE})
    if("${CMAKE_CXX_COMPILER_ID}" STREQUAL "GNU")
        # Use -ftest-coverage to generate .gcno notes files.
        # Use -fprofile-arcs to generate .gcda count data files when resulting objects are run.
        message(STATUS "lib: Adding definitions for coverage analysis.")
        add_definitions(-fprofile-arcs -ftest-coverage)
    endif()
>>>>>>> fb060c3c
endif()

if(PLAYRHO_BUILD_SHARED)
	add_library(PlayRho_shared SHARED
		${PLAYRHO_General_HDRS}
		${PLAYRHO_Joints_SRCS}
		${PLAYRHO_Joints_HDRS}
		${PLAYRHO_Contacts_SRCS}
		${PLAYRHO_Contacts_HDRS}
		${PLAYRHO_Dynamics_SRCS}
		${PLAYRHO_Dynamics_HDRS}
		${PLAYRHO_Common_SRCS}
		${PLAYRHO_Common_HDRS}
		${PLAYRHO_Shapes_SRCS}
		${PLAYRHO_Shapes_HDRS}
		${PLAYRHO_Collision_SRCS}
		${PLAYRHO_Collision_HDRS}
		${PLAYRHO_Rope_SRCS}
		${PLAYRHO_Rope_HDRS}
	)
	set_target_properties(PlayRho_shared PROPERTIES
		OUTPUT_NAME "PlayRho"
		CLEAN_DIRECT_OUTPUT 1
		VERSION ${PLAYRHO_VERSION}
	)
endif()

if(PLAYRHO_BUILD_STATIC)
	add_library(PlayRho STATIC
		${PLAYRHO_General_HDRS}
		${PLAYRHO_Joints_SRCS}
		${PLAYRHO_Joints_HDRS}
		${PLAYRHO_Contacts_SRCS}
		${PLAYRHO_Contacts_HDRS}
		${PLAYRHO_Dynamics_SRCS}
		${PLAYRHO_Dynamics_HDRS}
		${PLAYRHO_Common_SRCS}
		${PLAYRHO_Common_HDRS}
		${PLAYRHO_Shapes_SRCS}
		${PLAYRHO_Shapes_HDRS}
		${PLAYRHO_Collision_SRCS}
		${PLAYRHO_Collision_HDRS}
		${PLAYRHO_Rope_SRCS}
		${PLAYRHO_Rope_HDRS}
	)
	set_target_properties(PlayRho PROPERTIES
		CLEAN_DIRECT_OUTPUT 1
		VERSION ${PLAYRHO_VERSION}
	)
endif()

# These are used to create visual studio folders.
source_group(Collision FILES ${PLAYRHO_Collision_SRCS} ${PLAYRHO_Collision_HDRS})
source_group(Collision\\Shapes FILES ${PLAYRHO_Shapes_SRCS} ${PLAYRHO_Shapes_HDRS})
source_group(Common FILES ${PLAYRHO_Common_SRCS} ${PLAYRHO_Common_HDRS})
source_group(Dynamics FILES ${PLAYRHO_Dynamics_SRCS} ${PLAYRHO_Dynamics_HDRS})
source_group(Dynamics\\Contacts FILES ${PLAYRHO_Contacts_SRCS} ${PLAYRHO_Contacts_HDRS})
source_group(Dynamics\\Joints FILES ${PLAYRHO_Joints_SRCS} ${PLAYRHO_Joints_HDRS})
source_group(Include FILES ${PLAYRHO_General_HDRS})

if(PLAYRHO_INSTALL)
	# install headers
	install(FILES ${PLAYRHO_General_HDRS} DESTINATION include/PlayRho)
	install(FILES ${PLAYRHO_Collision_HDRS} DESTINATION include/PlayRho/Collision)
	install(FILES ${PLAYRHO_Shapes_HDRS} DESTINATION include/PlayRho/Collision/Shapes)
	install(FILES ${PLAYRHO_Common_HDRS} DESTINATION include/PlayRho/Common)
	install(FILES ${PLAYRHO_Dynamics_HDRS} DESTINATION include/PlayRho/Dynamics)
	install(FILES ${PLAYRHO_Contacts_HDRS} DESTINATION include/PlayRho/Dynamics/Contacts)
	install(FILES ${PLAYRHO_Joints_HDRS} DESTINATION include/PlayRho/Dynamics/Joints)

	# install libraries
	if(PLAYRHO_BUILD_SHARED)
		install(TARGETS PlayRho_shared EXPORT PlayRho-targets
                  LIBRARY DESTINATION ${LIB_INSTALL_DIR}
                  ARCHIVE DESTINATION ${LIB_INSTALL_DIR}
                  RUNTIME DESTINATION bin)
	endif()
	if(PLAYRHO_BUILD_STATIC)
		install(TARGETS PlayRho EXPORT PlayRho-targets DESTINATION ${LIB_INSTALL_DIR})
	endif()

	# install build system hooks for third-party apps
	install(EXPORT PlayRho-targets DESTINATION ${LIB_INSTALL_DIR}/PlayRho)

	set(PLAYRHO_INCLUDE_DIR ${CMAKE_INSTALL_PREFIX}/include)
	set(PLAYRHO_INCLUDE_DIRS ${PLAYRHO_INCLUDE_DIR} )
	set(PLAYRHO_LIBRARY_DIRS ${CMAKE_INSTALL_PREFIX}/${LIB_INSTALL_DIR})
	set(PLAYRHO_LIBRARY PlayRho)
	set(PLAYRHO_LIBRARIES ${PLAYRHO_LIBRARY})
	set(PLAYRHO_USE_FILE ${CMAKE_INSTALL_PREFIX}/${LIB_INSTALL_DIR}/cmake/PlayRho/UsePlayRho.cmake)
	configure_file(PlayRhoConfig.cmake.in ${CMAKE_CURRENT_BINARY_DIR}/PlayRhoConfig.cmake @ONLY ESCAPE_QUOTES)
	install(FILES ${CMAKE_CURRENT_BINARY_DIR}/PlayRhoConfig.cmake UsePlayRho.cmake DESTINATION ${LIB_INSTALL_DIR}/cmake/PlayRho)
endif(PLAYRHO_INSTALL)<|MERGE_RESOLUTION|>--- conflicted
+++ resolved
@@ -47,19 +47,10 @@
 )
 include_directories( ../ )
 
-<<<<<<< HEAD
+
 if (${PLAYRHO_ENABLE_COVERAGE} AND "${CMAKE_CXX_COMPILER_ID}" STREQUAL "GNU")
 	message(STATUS "lib: Adding definitions for coverage analysis.")
 	add_definitions(--coverage)
-=======
-if(${PLAYRHO_ENABLE_COVERAGE})
-    if("${CMAKE_CXX_COMPILER_ID}" STREQUAL "GNU")
-        # Use -ftest-coverage to generate .gcno notes files.
-        # Use -fprofile-arcs to generate .gcda count data files when resulting objects are run.
-        message(STATUS "lib: Adding definitions for coverage analysis.")
-        add_definitions(-fprofile-arcs -ftest-coverage)
-    endif()
->>>>>>> fb060c3c
 endif()
 
 if(PLAYRHO_BUILD_SHARED)
